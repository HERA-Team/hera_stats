language: python
python:
  # We don't actually use the Travis Python, but this keeps it organized.
  - "3.7"

# Cache pip-installed dependencies
cache:
    pip: true

services:
  - xvfb

env:
  global:
    - COVERALLS_PARALLEL=true

install:
  # ensure that we have the full tag information available for version.py
  - git fetch --tags
  - sudo apt-get update
  # We do this conditionally because it saves us some downloading if the
  # version is the same.
  - wget https://repo.continuum.io/miniconda/Miniconda3-latest-Linux-x86_64.sh -O miniconda.sh;
  - bash miniconda.sh -b -p $HOME/miniconda
  - export PATH="$HOME/miniconda/bin:$PATH"
  - hash -r
  - conda config --set always_yes yes --set changeps1 no
  - conda update -q conda
  # Useful for debugging any issues with conda
  - conda info -a

  # create environment and install dependencies
<<<<<<< HEAD
  - conda create -q -n test-environment python=$TRAVIS_PYTHON_VERSION coveralls jupyter
  - source activate test-environment
  - conda env update -n test-environment -f environment.yml
  - pip install -e .
=======
  - conda create -q -n test-environment python=$TRAVIS_PYTHON_VERSION coveralls
  - source activate test-environment
  - conda env update -n test-environment -f environment.yml
  - pip install -e .  # force it to have a GIT_INFO file in the repo directory
>>>>>>> 4898fd42

before_script:
  - "export MPLBACKEND=agg"

script: nosetests -P hera_stats --with-coverage --cover-package=hera_stats --verbose

after_success:
  - coveralls<|MERGE_RESOLUTION|>--- conflicted
+++ resolved
@@ -30,17 +30,10 @@
   - conda info -a
 
   # create environment and install dependencies
-<<<<<<< HEAD
   - conda create -q -n test-environment python=$TRAVIS_PYTHON_VERSION coveralls jupyter
   - source activate test-environment
   - conda env update -n test-environment -f environment.yml
-  - pip install -e .
-=======
-  - conda create -q -n test-environment python=$TRAVIS_PYTHON_VERSION coveralls
-  - source activate test-environment
-  - conda env update -n test-environment -f environment.yml
   - pip install -e .  # force it to have a GIT_INFO file in the repo directory
->>>>>>> 4898fd42
 
 before_script:
   - "export MPLBACKEND=agg"
