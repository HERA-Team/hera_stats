--- conflicted
+++ resolved
@@ -108,25 +108,18 @@
         if os.path.exists("./out.h5"):
             os.remove("./out.h5")
         blps_toffset = [((38, 68), (37, 38)), ((38, 68), (52, 53))]
-<<<<<<< HEAD
-        ds = hp.pspecdata.pspec_run([uvd1, uvd2],
-                                         "./out.h5",
-=======
+        
         fname = "./out.h5"
         ds = hp.pspecdata.pspec_run([uvd1, uvd2],
                                          fname,
->>>>>>> 2818c8fc
                                          blpairs=blps_toffset,
                                          verbose=False, overwrite=True, 
                                          spw_ranges=[(50, 100)], 
                                          rephase_to_dset=0,
                                          broadcast_dset_flags=True, 
                                          time_thresh=0.3)
-<<<<<<< HEAD
-        psc = hp.PSpecContainer("./out.h5", mode='r')
-=======
+        
         psc = hp.PSpecContainer(fname, mode='r')
->>>>>>> 2818c8fc
         uvp_toffset = psc.get_pspec(psc.groups()[0])[0]
         
         # Check basic operation of cumulative-in-time mode with offset times
