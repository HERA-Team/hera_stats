import numpy as np
<<<<<<< HEAD
from . import stats
from . import utils
=======
from . import stats, utils
from pyuvdata import UVData
import matplotlib.pyplot as plt
from matplotlib import gridspec
>>>>>>> d4472880


def plot_spectra(jkset, fig=None, show_groups=False, with_errors=True,
                 z_method="weightedsum", zlim=5, logscale=True):
    """
    Plots a pair of spectra, their errors, and normalized residuals.

    Parameters
    ----------
    jkset: hera_stats.jkset.JKSet
        The jackknife set to plot. Must have shape[0] == 1.

    fig: matplotlib figure, optional
        Where to plot the spectra. If None, creates figure. Default: None.

    show_groups: boolean, optional
        Whether to label spectra arbitrarily or by the antenna used.
        Default: False.

    with_errors: boolean, optional
        If true, plots errorbars and zscores.

    z_method: string, optional
        The method to use for calculating and displaying zscores. Default: weightedsum.

    zlim: int or float, optional
        Limit of the zscore subplot y axis.

    logscale: boolean, optional
        If true, plots spectra on a logarithmic y axis. Default: True.
    """
    assert jkset.ndim == 1, "Input jkset must have shape[0] == 1."
    spec, er = jkset.spectra, jkset.errs

    if fig is None:
        fig = plt.figure(figsize=(8, 5))

    if with_errors:
        ax = fig.add_axes([0.1, 0.3, 0.8, 0.7])
    else:
        ax = fig.add_subplot(111)

    # Choose labels appropriately
    if show_groups:
        labels = jkset.grps[0]
    else:
        labels = ["Group %i" % i
                  for i in range(len(jkset.grps[0]))]

    if logscale:
        spec = np.abs(spec)

    # Plot spectra with errorbars
    if with_errors == True:
        p_l = [ax.errorbar(jkset.dlys, spec[i], er[i]) for i in range(len(spec))]
    else:
        p_l = ax.plot(jkset.dlys, spec.T)

    # Set ylims based on range of power spectrum
    mx, mn = np.max(spec), np.min(spec)
    if logscale:
        ax.set_yscale("log")
        ax.set_ylim(mn*0.6, mx*10.)
    else:
        whitespace = (mx - mn)/8
        ax.set_ylim(mn - whitespace, mx + whitespace)

    ax.set_ylabel(r"P($\tau$)")
    ax.set_xlabel("Delay (ns)")
    ax.grid(True)

    # Set other details
    if len(p_l) < 10:
        ax.legend(p_l, labels, fontsize=8, loc=1)
    ax.set_title("Power Spectrum")

    if with_errors and len(spec) > 1:
        # Create second plot for z scores
        ax2 = fig.add_axes([0.1, 0.1, 0.8, 0.2])

        # plot z scores as scatterplot
        zs = stats.zscores(jkset, z_method=z_method)
        [ax2.scatter(zs.dlys, z, marker="+", color="green") for z in zs.spectra]
        xlims = ax.get_xlim()

        # Plot zero line
        ax2.hlines([0], [-10000], [10000], linestyles="--", alpha=0.6)

        # Calculate yticks.
        zmt = zlim//2*2
        ticks = list(range(-zmt, zmt+1, 2))

        # Reinstate limits and set other paramters
        ax2.set_ylim(-zlim, zlim)
        ax2.set_xlim(xlims[0], xlims[1])
        ax2.set_yticks(ticks)
        ax2.set_xlabel("Delay (ns)")
        ax2.set_ylabel("Z-Score")
        ax2.grid()

def scatter(jkset, ax=None, ylim=None, compare=True, logscale=True):
    """
    Plots a scatterplot of the two groups of data. If sorted, makes it
    clear which group contains abnormalities.

    Parameters
    ----------
    jkset: hera_stats.jkset.JKSet
        The jackknife set to plot. Must have shape[0] == 1.

    ax: matplotlib axis, optional
        If specified, plots on this axis. Default: None.

    ylim: tuple, optional
        The (min, max) y limits on the scatter plot. Default: None.

    compare: boolean, optional
        If False, plots everything in gray. If True, separates colors
        based on group.

    logscale: boolean, optional
        If true, plots points on a logarithmic y axis. Default: True.
    """
    assert jkset.ndim == 1, "Input jkset must have ndim == 1."
    dlys, spectra = jkset.dlys, jkset.spectra

    if logscale: spectra = np.abs(spectra)
    
    if ax is None:
        f = plt.figure(figsize=(8, 5))
        ax = f.add_subplot(111)

    # Get data to plot
    wid = (dlys[1] - dlys[0]) 
    xs = np.hstack([dlys + np.random.uniform(-wid/2, wid/2, len(dlys)) 
                    for i in spectra])
    ys = spectra
    #y2 = np.hstack([sp[1] for sp in spectra])

    x = xs
    y = np.hstack(ys)

    if compare:
        # Set colors
        colors = [["C%i" % (i%10)]*len(dlys) for i in range(len(spectra))]
        colors = np.hstack(colors)

        # Shuffle order so colors are randomly in front or behind others
        inds = list(range(len(x)))
        shuffle = np.random.choice(inds, len(inds)-1, replace=False)

        xrand, yrand, crand = [], [], []
        for i in shuffle:
            xrand += [x[i]]
            yrand += [y[i]]
            crand += [colors[i]]

        x, y, colors = xrand, yrand, crand
    else:
        colors = "black"

    if ylim is None:
        ylim = [np.min(y), np.max(y)]

    # Set alpha based on how many points there are, plot
    alpha = 0.7
    ax.scatter(x, y, color=colors, edgecolors="none", alpha=alpha)

    # Set other data
    ax.set_ylabel("Delay (ns)")
    ax.set_ylabel(r"P($\tau$)")
    if logscale:
        ax.set_yscale("log")
        border = (ylim[0], ylim[1] * 10)
    else:
        extra = (ylim[1] - ylim[0]) / 8
        border = (ylim[0] - extra, ylim[1] + extra)

    ax.set_ylim(border[0], border[1])
    ax.set_title("Scatter Plot of Data")

def hist_2d(jkset, ax=None, ybins=40, display_stats=True,
            vmax=None, normalize=False, ylim=None, logscale=True):
    """
    Plots 2d power spectrum for the data.

    Parameters
    ----------
    jkset: hera_stats.jkset.JKSet
        The jackknife set to plot. Must have shape[0] == 1.

    ax: matplotlib axis, optional
        If specified, plots the heatmap on this axis.

    ybins: int or list, optional
        If int, the number of ybins to use. If list, the entries are used
        as bin locations. Note: "raw" requires logarithmic binning.
        Default: 40

    display_stats: boolean, optional
        If true, plots the average and 1-sigma confidence interval of the
        data. Default: True

    vmax: float or int, optional
        If set, sets the value for the maximum color. Useful if comparing
        data sets. Default: None.

    normalize: boolean, optional
        If true, normalizes along the vertical axis, so that the sum of all
        values in a single delay bin is 1. Default: False

    ylim: tuple, optional
        Will plot histogram acoording to these limits if supplied. Default: None.

    logscale: boolean, optional
        If true, plots histogram on a logarithmic y axis. Default: True.
    """
    assert jkset.ndim == 1, "Input jkset must have ndim == 1."
    dlys, spectra = jkset.dlys, jkset.spectra

    if ax is None:
        fig = plt.figure(figsize=(12, 6))
        ax = fig.add_subplot(111)

    if logscale:
        spectra = np.abs(spectra)
        auto_ylim = (np.log10(np.min(spectra)), np.log10(np.max(spectra)))
    else:
        auto_ylim = (np.min(spectra), np.max(spectra))

    if ylim == None: ylim = auto_ylim

    # Make bins
    if type(ybins) == int:
        ybins = np.linspace(ylim[0], ylim[1], ybins+1)
        if logscale:
            ybins = 10**ybins

    xbins = np.linspace(min(dlys)-1, max(dlys)+1, len(dlys)+1)

    x = np.hstack([dlys]*len(spectra))
    y = np.hstack(spectra)

    if display_stats:
        # Plot average and stdev if requested
        avs = np.average(spectra, axis=0)
        stdevs = np.std(spectra, axis=0)
        av, = ax.plot(dlys, avs, c="black", lw=2)
        sigma, = ax.plot(dlys, avs+stdevs, c="red", ls="--", lw=2)
        ax.plot(dlys, avs-stdevs, c="red", ls="--", lw=2)
        ax.legend([av, sigma], ["Average", "1-Sigma"], loc=1)
        ax.set_ylim(min(ybins), max(ybins))

    # Calculate histogram
    hist, xpts, ypts = np.histogram2d(x, y, bins=[xbins, ybins])

    if normalize:
        hist /= len(spectra)
    if vmax is None:
        vmax = np.max(hist)/2

    # Plot hist
    c = ax.pcolor(xpts, ypts, hist.T, vmax=vmax)
    plt.colorbar(c, ax=ax)

    if logscale:
        ax.set_yscale("log")
    # Set labels
    ax.set_title("Jackknife Data Histogram", fontsize=16)
    ax.set_xlabel("Delay (ns)")


def plot_kstest(jkset, ax=None, cdf=None):
    """
    Plots the Kolmogorov-Smirnov test for each delay mode.

    The KS test is a test of normality, in this case, for a gaussian
    (avg, stdev) as specified by the parameter norm. If the p-value
    is below the KS stat, the null hypothesis (gaussian curve (0, 1))
    is rejected.

    Parameters
    ----------
    jkset: hera_stats.jkset.JKSet
        The jackknife set to plot. Must have shape[0] == 1.

    ax: matplotlib axis, optional
        The axis on which to plot the ks test. Default: None.

    cdf: function, optional
        A scipy.stats cumulative distribution function. If None, uses
        scipy.stats.norm(0, 1).cdf
    """

    if ax is None:
        fig = plt.figure(figsize=(8, 5))
        ax = fig.add_subplot(111)

    # Get ks information
    ks, pvals = stats.kstest(jkset, summary=False, cdf=cdf)

    failfrac = 100. * sum(pvals < ks)/ len(ks)

    # Plot it
    p2, = ax.plot(jkset.dlys, pvals)
    p1, = ax.plot(jkset.dlys, ks)

    # Set text
    ax.legend([p1, p2], ["ks-stat", "p-val"], loc=1)
    ax.text(-5100, 1.1, "Fail Fraction: %.1f" % failfrac + "%")
    ax.set_xlabel("Delay (ns)")
    ax.set_ylabel("Statistics")
    ax.set_title("Kolmogorov-Smirnov Test by Delay Bin")
    ax.set_ylim(0, 1.2)
    ax.grid(True)

def plot_anderson(jkset, ax=None):
    """
    Plots the Anderson-Darling test for the normality of each delay mode.

    Confidence levels are plotted as horizontal colored lines. The numbers
    on the left hand side of are the observed rates at which the levels are
    exceeded. These are similar to alpha levels, so if the Anderson Darling
    statistic surpasses the confidence level, it indataates a rejection of
    the null hypothesis (a normal distribution) with a certainty of the
    confidence level exceeded.

    One would expect the fraction of times the null hypothesis is rejected
    to be roughly the same as the confidence level if the distribution is
    normal, so the observed failure rates should match their respective
    confidence levels.

    Parameters
    ----------
    jkset: hera_stats.jkset.JKSet
        The jackknife set to plot. Must have shape[0] == 1.

    ax: matplotlib axis, optional
        The axis on which to plot the Anderson Darling Test. Default: None.
    """
    if ax is None:
        fig = plt.figure(figsize=(8, 5))
        ax = fig.add_subplot(111)

    # Get anderson statistics
    stat, crit = stats.anderson(jkset, summary=False)

    # Plot them
    p1 = ax.plot(jkset.dlys, stat)
    lp = ax.plot(jkset.dlys, crit)[::-1]
    sigs = ["1%", "2.5%", "5%", "10%", "15%"]

    # Plot significance and failure info
    ax.legend(p1+lp, ["Stat"]+sigs, loc=1)
    fails = [sum(np.array(stat) > c) for c in crit[0]]

    for i in range(5):
        ax.text(-5000, crit[0][i]+0.02, "%.1f" % fails[i]+"%")

    ax.set_xlabel("Delay (ns)")
    ax.set_ylabel("Statistics")
    ax.set_title("Anderson Darling Test by Delay Mode")
    ax.set_ylim(0, max(crit[0])*1.1)
    ax.grid(True)


def long_waterfall(uvd_list, bl, pol, title=None, cmap='gray', starting_lst=[], 
                   mode='nsamples', operator='abs', file_type='uvh5', 
                   figsize=(20, 80)):
    """    
    Generates a waterfall plot of flags or nsamples with axis sums from an
    input array.
    
    Parameters
    ----------
    uvd_list : list of UVData objects or list of str
        List of UVData objects to be stacked and displayed. If a list of 
        strings is specified, each UVData object will be loaded one at a time 
        (reduces peak memory consumption).
    
    bl : int or tuple
        Baseline integer or antenna pair tuple of the baseline to plot.
    
    pol : str or int
        Polarization string or integer.
    
    title : str, optional
        Title of the plot. Default: none.
    
    cmap : str, optional
        Colormap parameter for the waterfall plot. Default: 'gray'.
        
    starting_lst : list, optional
        list of starting lst to display in the plot
    
    mode : str, optional
        Which array to plot from the UVData objects. Options: 'data', 'flags', 
        'nsamples'. Default: 'nsamples'. 
    
    operator : str, optional
        If mode='data', the operator to apply when plotting the data. Can be 
        'real', 'imag', 'abs', 'phase'. Default: 'abs'.
    
    file_type : str, optional
        If `uvd_list` is passed as a list of strings, specifies the file type 
        of the data files to assume when loading them. Default: 'uvh5'.
    
    figsize : tuple, optional
        The size of the figure, in inches. Default: (20, 80).
    
    Returns
    -------
    main_waterfall : matplotlib.axes
        Matplotlib Axes instance of the main plot
        
    freq_histogram : matplotlib.axes
        Matplotlib Axes instance of the sum across times
        
    time_histogram : matplotlib.axes
        Matplotlib Axes instance of the sum across freqs
        
    data : numpy.ndarray
        A copy of the stacked_array output that is being displayed
    """
    # Check data operator is valid (if specified)
    if mode == 'data':
        if operator == 'abs':
            op = np.abs
        elif operator == 'real':
            op = np.real
        elif operator == 'imag':
            op = np.imag
        elif operator == 'phase':
            op = np.angle
        else:
            raise ValueError("'%s' is not a valid value for the operator kwarg. "
                             "Valid options: ['real', 'imag', 'abs', 'phase']" \
                             % operator)
    
    arr_list = []
    for _uvd in uvd_list:
        
        # Try to load UVData from file
        if isinstance(_uvd, str):
            uvd = UVData()
            if file_type == "uvh5":
                # Do partial load
                if isinstance(bl, (int, np.int)):
                    raise TypeError("Baseline 'bl' must be specified as an "
                                    "antenna pair to use the partial load "
                                    "feature.")
                uvd.read_uvh5(_uvd, bls=[bl,], polarizations=[pol,])
            else:
                # Load the whole file!
                uvd.read(_uvd, file_type=file_type)
        elif isinstance(_uvd, UVData):
            # Already loaded into UVData object
            uvd = _uvd
        else:
            raise TypeError("uvd_list must contain either filename strings or "
                            "UVData objects")
    
        # Construct key to access data
        if isinstance(bl, (int, np.int)):
            bl = uvd.baseline_to_antnums(bl)
        key = (bl[0], bl[1], pol)
    
        # Get requested data
        if mode == 'data':
            arr_list.append(op(uvd.get_data(key)))
        elif mode == 'flags':
            arr_list.append(uvd.get_flags(key))
        elif mode == 'nsamples':
            arr_list.append(uvd.get_nsamples(key))
        else:
            raise ValueError("mode '%s' not recognized." % mode)
    
    # Stack arrays into one big array
    data = utils.stacked_array(arr_list)
    
    # Set up the figure and grid
    fig = plt.figure()
    grid = gridspec.GridSpec(ncols=10, nrows=15)
    
    # Create main components of figure
    main_waterfall = fig.add_subplot(grid[0:14, 1:8])
    freq_histogram = fig.add_subplot(grid[14:15, 1:8], sharex=main_waterfall)
    time_histogram = fig.add_subplot(grid[0:14, 8:10], sharey=main_waterfall)
    
    # Set sizes
    fig.set_size_inches(figsize)
    fig.suptitle(title, fontsize=30, y=0.975) #, horizontalalignment='center')
    grid.tight_layout(fig)
    counter = data.shape[0] // 60
    
    # Waterfall plot
    main_waterfall.imshow(data, aspect='auto', cmap=cmap, 
                          interpolation='none')
    main_waterfall.set_ylabel('Integration Number')
    main_waterfall.set_yticks(np.arange(0, counter*60 + 1, 30))
    main_waterfall.set_ylim(60*(counter+1), 0)
    
    # Red lines separating files
    for i in range(counter+1):
        main_waterfall.plot(np.arange(data.shape[1]),
                            60*i*np.ones(data.shape[1]), '-r')
    for i in range(len(starting_lst)):
        if not isinstance(starting_lst[i], str):
            raise TypeError("starting_lst must be a list of strings")
    
    # Add text of filenames
    if len(starting_lst) > 0:
        for i in range(counter):
            short_name = 'first\nintegration LST:\n'+starting_lst[i]
            plt.text(-20, 26 + i*60, short_name, rotation=-90, size='small',
                     horizontalalignment='center')
    main_waterfall.set_xlim(0, data.shape[1])
    
    # Frequency sum plot
    counts_freq = np.sum(data, axis=0)
    max_counts_freq = max(np.amax(counts_freq), data.shape[0])
    normalized_freq = 100 * counts_freq/max_counts_freq
    freq_histogram.set_xticks(np.arange(0, data.shape[1], 50))
    freq_histogram.set_yticks(np.arange(0, 101, 5))
    freq_histogram.set_xlabel('Channel Number (Frequency)')
    freq_histogram.set_ylabel('Occupancy %')
    freq_histogram.grid()
    freq_histogram.plot(np.arange(0, data.shape[1]), normalized_freq, 'r-')
    
    # Time sum plot
    counts_times = np.sum(data, axis=1)
    max_counts_times = max(np.amax(counts_times), data.shape[1])
    normalized_times = 100 * counts_times/max_counts_times
    time_histogram.plot(normalized_times, np.arange(data.shape[0]), 'k-',
                        label='all channels')
    time_histogram.set_xticks(np.arange(0, 101, 10))
    time_histogram.set_xlabel('Flag %')
    time_histogram.autoscale(False)
    time_histogram.grid()
    
    # Returning the axes
    return main_waterfall, freq_histogram, time_histogram, data
    <|MERGE_RESOLUTION|>--- conflicted
+++ resolved
@@ -1,13 +1,8 @@
 import numpy as np
-<<<<<<< HEAD
-from . import stats
-from . import utils
-=======
 from . import stats, utils
 from pyuvdata import UVData
 import matplotlib.pyplot as plt
 from matplotlib import gridspec
->>>>>>> d4472880
 
 
 def plot_spectra(jkset, fig=None, show_groups=False, with_errors=True,
@@ -31,7 +26,8 @@
         If true, plots errorbars and zscores.
 
     z_method: string, optional
-        The method to use for calculating and displaying zscores. Default: weightedsum.
+        The method to use for calculating and displaying zscores. Default: 
+        weightedsum.
 
     zlim: int or float, optional
         Limit of the zscore subplot y axis.
